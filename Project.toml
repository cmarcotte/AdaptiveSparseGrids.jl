name = "AdaptiveSparseGrids"
uuid = "676d8d29-539e-4f06-b848-7dd647dd5291"
authors = ["Jacob Adenbaum <jacobadenbaum@gmail.com>"]
version = "0.1.0"

[deps]
LinearAlgebra = "37e2e46d-f89d-539d-b4ee-838fcccc9c8e"
Parameters = "d96e819e-fc66-5662-9728-84c9c7592b0a"
StaticArrays = "90137ffa-7385-5640-81b9-e52037218182"

[compat]
<<<<<<< HEAD
StaticArrays = "0.12"
=======
Parameters = "0.12"
>>>>>>> 0dfccc41
<|MERGE_RESOLUTION|>--- conflicted
+++ resolved
@@ -9,8 +9,5 @@
 StaticArrays = "90137ffa-7385-5640-81b9-e52037218182"
 
 [compat]
-<<<<<<< HEAD
 StaticArrays = "0.12"
-=======
-Parameters = "0.12"
->>>>>>> 0dfccc41
+Parameters = "0.12"